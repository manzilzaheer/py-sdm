#!/usr/bin/env python
'''
Script to run nonparametric divergence estimation via k-nearest-neighbor
distances. Based on the method of
    Barnabas Poczos, Liang Xiong, Jeff Schneider (2011).
    Nonparametric divergence estimation with applications to machine learning
    on distributions.
    Uncertainty in Artificial Intelligence.
    http://autonlab.org/autonweb/20287.html
'''

from __future__ import division, print_function

import argparse
from collections import namedtuple, defaultdict, OrderedDict
from functools import partial
import itertools
from operator import itemgetter
import os
import sys
import warnings

import numpy as np
import scipy.io
from scipy.special import gamma, gammaln

from cyflann import FLANNIndex

from .features import Features
from .utils import (eps, izip, lazy_range, strict_map, raw_input, identity,
                    str_types, bytes, positive_int, confirm_outfile,
                    is_integer_type,
                    read_cell_array,
                    iteritems, itervalues, get_status_fn)
from .mp_utils import progress
from .knn_search import default_min_dist, pick_flann_algorithm
from ._np_divs import _linear, kl, _alpha_div

try:
    from ._np_divs_cy import _estimate_cross_divs
except ImportError:
    warnings.warn("Cythonned divergence estimator not available, using the "
                  "slow pure-Python version.", ImportWarning)
    from ._np_divs import _estimate_cross_divs

################################################################################
### Estimators of various divergences based on nearest-neighbor distances.
#
# The standard interface for these functions is:
#
# Function attributes:
#
#   needs_alpha: whether this function needs an alpha parameter. Default false.
#
#   self_value: The value that this function should take when comparing a
#               sample to itself: either a scalar constant or None (the
#               default), in which case the function is still called with
#               rhos = nus.
#
# Arguments:
#
#   alphas (if needs_alpha; array-like, scalar or 1d): the alpha values to use
#
#   Ks (array-like, scalar or 1d): the K values used
#
#   num_q (scalar): the number of points in the sample from q
#
#   dim (scalar): the dimension of the feature space
#
#   rhos: an array of within-bag nearest neighbor distances for a sample from p.
#         rhos[i, j] should be the distance from the ith sample from p to its
#         Ks[j]'th neighbor in the same sample. Shape: (num_p, num_Ks).
#   nus: an array of nearest neighbor distances from samples from other dists.
#        nus[i, j] should be the distance from the ith sample from p to its
#        Ks[j]'th neighbor in the sample from q. Shape: (num_p, num_Ks).
#
# Returns an array of divergence estimates. If needs_alpha, should be of shape
# (num_alphas, num_Ks); otherwise, of shape (num_Ks,).

def linear(Ks, dim, num_q, rhos, nus):
    r'''
    Estimates the linear inner product \int p q between two distributions,
    based on kNN distances.
    '''
    return _get_linear(Ks, dim)(num_q, rhos, nus)

def _get_linear(Ks, dim):
    # Estimated with alpha=0, beta=1:
    #   B_{k,d,0,1} = (k - 1) / pi^(dim/2) * gamma(dim/2 + 1)
    #   (using gamma(k) / gamma(k - 1) = k - 1)
    Ks = np.reshape(Ks, (-1,))
    Bs = (Ks - 1) / np.pi ** (dim / 2) * gamma(dim / 2 + 1)  # shape (num_Ks,)
    return partial(_linear, Bs, dim)
linear.self_value = None  # have to execute it
linear.needs_alpha = False
linear.chooser_fn = _get_linear

# kl function is entirely in _np_divs (nothing to precompute)

def alpha_div(alphas, Ks, dim, num_q, rhos, nus):
    r'''
    Estimate the alpha divergence between distributions:
        \int p^\alpha q^(1-\alpha)
    based on kNN distances.

    Used in Renyi, Hellinger, Bhattacharyya, Tsallis divergences.

    Enforces that estimates are >= 0.

    Returns divergence estimates with shape (num_alphas, num_Ks).
    '''
    return _get_alpha_div(alphas, Ks)(num_q, dim, rhos, nus)

def _get_alpha_div(alphas, Ks, dim):
    alphas = np.reshape(alphas, (-1, 1))
    Ks = np.reshape(Ks, (1, -1))

    omas = 1 - alphas

    # We're estimating with alpha = alpha-1, beta = 1-alpha.
    # B constant in front:
    #   estimator's alpha = -beta, so volume of unit ball cancels out
    #   and then ratio of gamma functions
    Bs = np.exp(gammaln(Ks) * 2 - gammaln(Ks + omas) - gammaln(Ks - omas))

    return partial(_alpha_div, omas, Bs, dim)

alpha_div.self_value = 1
alpha_div.needs_alpha = True
alpha_div.chooser_fn = _get_alpha_div


################################################################################
### Meta-estimators: things that need some additional computation on top of
###                  the per-bag stuff of the functions above.

# These functions are run after the base estimators above are complete.
#
# The interface here is:
#
# Function attributes:
#
#   needs_alpha: whether this function needs an alpha parameter. Default false.
#
#   needs_results: a list of MetaRequirement objects (below).
#                  Note that it is legal for meta estimators to depend on other
#                  meta estimators; circular dependencies cause the spec parser
#                  to crash.
#
# Arguments:
#
#   alphas (if needs_alpha; array-like, scalar or 1d): the alpha values to use
#
#   Ks (array-like, scalar or 1d): the K values used
#
#   dim (scalar): the dimension of the feature space
#
#   rhos: a list of within-bag NN distances, each of which is like the rhos
#         argument above
#
#   required: a list of the results array for each MetaRequirement classes,
#             each of shape (n_bags, n_bags, num_Ks).
#
# Returns: array of results.
# If needs_alpha, has shape (n_bags, n_bags, num_alphas, num_Ks);
# otherwise, has shape (n_bags, n_bags, num_Ks).

MetaRequirement = namedtuple('MetaRequirement', 'func alpha needs_transpose')
# func: the function of the regular divergence that's needed
# alpha: None if no alpha is needed. Otherwise, can be a scalar alpha value,
#        or a callable which takes the (scalar or list) alphas for the meta
#        function and returns the required function's alpha(s).
# needs_transpose: if true, ensure the required results also have a result for
#                  [j, i] for any [i, j] that we need


def bhattacharyya(Ks, dim, rhos, required, clamp=True):
    r'''
    Estimate the Bhattacharyya coefficient between distributions, based on kNN
    distances:  \int \sqrt{p q}

    If clamp (the default), enforces 0 <= BC <= 1.

    Returns an array of shape (num_Ks,).
    '''
    est, = required
    if clamp:
        est = np.minimum(est, 1)  # BC <= 1
    return est
bhattacharyya.needs_alpha = False
bhattacharyya.needs_results = [MetaRequirement(alpha_div, 0.5, False)]


def hellinger(Ks, dim, rhos, required):
    r'''
    Estimate the Hellinger distance between distributions, based on kNN
    distances:  \sqrt{1 - \int \sqrt{p q}}

    Always clamps 0 <= H <= 1.

    Returns a vector: one element for each K.
    '''
    bc, = required
    est = 1 - bc
    np.maximum(est, 0, out=est)
    np.sqrt(est, out=est)
    return est
hellinger.needs_alpha = False
hellinger.needs_results = [MetaRequirement(alpha_div, 0.5, False)]


def renyi(alphas, Ks, dim, rhos, required, min_val=eps, clamp=True):
    r'''
    Estimate the Renyi-alpha divergence between distributions, based on kNN
    distances:  1/(\alpha-1) \log \int p^alpha q^(1-\alpha)

    If the inner integral is less than min_val (default `utils.eps`), uses the
    log of min_val instead.

    If clamp (the default), enforces that the estimates are nonnegative by
    replacing any negative estimates with 0.

    Returns an array of shape (num_alphas, num_Ks).
    '''
    alphas = np.reshape(alphas, (-1, 1))
    est = np.concatenate(required, axis=2)

    # TODO: make sure modifying est doesn't modify the original data
    np.maximum(est, min_val, out=est)
    np.log(est, out=est)
    est /= alphas - 1
    if clamp:
        np.maximum(est, 0, out=est)
    return est
renyi.needs_alpha = True
renyi.needs_results = [MetaRequirement(alpha_div, identity, False)]


def tsallis(alphas, Ks, dim, rhos, required, clamp=True):
    r'''
    Estimate the Tsallis-alpha divergence between distributions, based on kNN
    distances:  (\int p^alpha q^(1-\alpha) - 1) / (\alpha - 1)

    If clamp (the default), enforces that the inner integral is nonnegative.

    Returns an array of shape (num_alphas, num_Ks).
    '''
    alphas = np.reshape(alphas, (-1, 1))
    alpha_est = required

    est = alpha_est - 1
    est /= alphas - 1
    # TODO: Tsallis is also nonnegative, no? Should we clamp it here?
    return est
tsallis.needs_alpha = True
tsallis.needs_results = [MetaRequirement(alpha_div, identity, False)]


def l2(Ks, dim, rhos, required):
    r'''
    Estimates the L2 distance between distributions, via
        \int (p - q)^2 = \int p^2 - \int p q - \int q p + \int q^2.

    \int pq and \int qp are estimated with the linear function (in both
    directions), while \int p^2 and \int q^2 are estimated via the quadratic
    function below.
    '''
    n_bags = len(rhos)

    linears, = required
    assert linears.shape == (n_bags, n_bags, 1, Ks.size)

    quadratics = np.empty((n_bags, Ks.size), dtype=np.float32)
    for i, rho in enumerate(rhos):
        quadratics[i, :] = quadratic(Ks, dim, rho)

    est = -linears
    est -= linears.transpose(1, 0, 2, 3)
    est += quadratics.reshape(n_bags, 1, 1, Ks.size)
    est += quadratics.reshape(1, n_bags, 1, Ks.size)
    np.maximum(est, 0, out=est)
    np.sqrt(est, out=est)

    # diagonal is of course known to be zero
    all_bags = lazy_range(n_bags)
    est[all_bags, all_bags, :, :] = 0
    return est
l2.needs_alpha = False
l2.needs_results = [MetaRequirement(linear, alpha=None, needs_transpose=True)]


# Not actually a meta-estimator, though it could be if it just repeated the
# values across rows (or columns).
def quadratic(Ks, dim, rhos, required=None):
    r'''
    Estimates \int p^2 based on kNN distances.

    In here because it's used in the l2 distance, above.

    Returns array of shape (num_Ks,).
    '''
    # Estimated with alpha=1, beta=0:
    #   B_{k,d,1,0} is the same as B_{k,d,0,1} in linear()
    # and the full estimator is
    #   B / (n - 1) * mean(rho ^ -dim)
    N = rhos.shape[0]
    Ks = np.asarray(Ks)
    Bs = (Ks - 1) / np.pi ** (dim / 2) * gamma(dim / 2 + 1)  # shape (num_Ks,)
    return Bs / (N - 1) * np.mean(rhos ** (-dim), axis=0)


################################################################################

func_mapping = {
    'linear': linear,
    'kl': kl,
    'alpha': alpha_div,
    'bc': bhattacharyya,
    'hellinger': hellinger,
    'renyi': renyi,
    'tsallis': tsallis,
    'l2': l2,
}


def topological_sort(deps):
    '''
    Topologically sort a DAG, represented by a dict of child => set of parents.
    The dependency dict is destroyed during operation.

    Uses the Kahn algorithm: http://en.wikipedia.org/wiki/Topological_sorting
    Not a particularly good implementation, but we're just running it on tiny
    graphs.
    '''

    order = []
    available = set()

    def _move_available():
        to_delete = []
        for n, parents in iteritems(deps):
            if not parents:
                available.add(n)
                to_delete.append(n)
        for n in to_delete:
            del deps[n]

    _move_available()
    while available:
        n = available.pop()
        order.append(n)
        for parents in itervalues(deps):
            parents.discard(n)
        _move_available()

    if available:
        raise ValueError("dependency cycle found")
    return order


_FuncInfo = namedtuple('_FuncInfo', 'alphas pos')
_MetaFuncInfo = namedtuple('_MetaFuncInfo', 'alphas pos deps')
def _parse_specs(specs, Ks, dim):
    '''
    Set up the different functions we need to call.

    Returns:
        - a dict mapping base estimator functions to _FuncInfo objects.
          If the function needs_alpha, then the alphas attribute is an array
          of alpha values and pos is a corresponding array of indices.
          Otherwise, alphas is None and pos is a list containing a single index.
          Indices are >= 0 if they correspond to something in a spec,
          and negative if they're just used for a meta estimator but not
          directly requested.
        - an OrderedDict mapping functions to _MetaFuncInfo objects.
          alphas and pos are like for _FuncInfo; deps is a list of indices
          which should be passed to the estimator. Note that these might be
          other meta functions; this list is guaranteed to be in an order
          such that all dependencies are resolved before calling that function.
          If no such order is possible, raise ValueError.
        - the number of meta-only results

    # TODO: update doctests for _parse_specs

    >>> _parse_specs(['renyi:.8', 'hellinger', 'renyi:.9'])
    ({<function alpha_div at 0x10954f848>:
            _FuncInfo(alphas=[0.8, 0.5, 0.9], pos=[-1, -2, -3])},
     OrderedDict([
        (<function hellinger at 0x10954fc80>,
            _MetaFuncInfo(alphas=None, pos=[1], deps=[array(-2)])),
        (<function renyi at 0x10954fcf8>,
            _MetaFuncInfo(alphas=[0.8, 0.9], pos=[0, 2], deps=[-1, -3]))
     ]), 3)

    >>> _parse_specs(['renyi:.8', 'hellinger', 'renyi:.9', 'l2'])
    ({<function alpha_div at 0x10954f848>:
        _FuncInfo(alphas=[0.8, 0.5, 0.9], pos=[-1, -2, -3]),
      <function linear at 0x10954f758>: _FuncInfo(alphas=None, pos=[-4])
     }, OrderedDict([
        (<function hellinger at 0x10954fc80>,
            _MetaFuncInfo(alphas=None, pos=[1], deps=[array(-2)])),
        (<function l2 at 0x10954fde8>,
            _MetaFuncInfo(alphas=None, pos=[3], deps=[-4])),
        (<function renyi at 0x10954fcf8>,
            _MetaFuncInfo(alphas=[0.8, 0.9], pos=[0, 2], deps=[-1, -3]))
     ]), 4)

    >>> _parse_specs(['renyi:.8', 'hellinger', 'renyi:.9', 'l2', 'linear'])
    ({<function alpha_div at 0x10954f848>:
        _FuncInfo(alphas=[0.8, 0.5, 0.9], pos=[-1, -2, -3]),
      <function linear at 0x10954f758>: _FuncInfo(alphas=None, pos=[4])
     }, OrderedDict([
        (<function hellinger at 0x10954fc80>,
            _MetaFuncInfo(alphas=None, pos=[1], deps=[array(-2)])),
        (<function l2 at 0x10954fde8>,
            _MetaFuncInfo(alphas=None, pos=[3], deps=[4])),
        (<function renyi at 0x10954fcf8>,
            _MetaFuncInfo(alphas=[0.8, 0.9], pos=[0, 2], deps=[-1, -3]))
     ]), 3)
    '''
    funcs = {}
    metas = {}
    meta_deps = defaultdict(set)

    def add_func(func, alpha=None, pos=None):
        needs_alpha = getattr(func, 'needs_alpha', False)
        is_meta = hasattr(func, 'needs_results')

        d = metas if is_meta else funcs
        if func not in d:
            if needs_alpha:
                args = {'alphas': [alpha], 'pos': [pos]}
            else:
                args = {'alphas': None, 'pos': [pos]}

            if not is_meta:
                d[func] = _FuncInfo(**args)
            else:
                d[func] = _MetaFuncInfo(deps=[], **args)
                for req in func.needs_results:
                    if callable(req.alpha):
                        req_alpha = req.alpha(alpha)
                    else:
                        req_alpha = req.alpha
                    add_func(req.func, alpha=req_alpha)
                    meta_deps[func].add(req.func)
                    meta_deps[req.func]  # make sure required func is in there

        else:
            # already have an entry for the func
            # need to give it this pos, if it's not None
            # and also make sure that the alpha is present
            info = d[func]
            if not needs_alpha:
                if pos is not None:
                    if info.pos != [None]:
                        msg = "{} passed more than once"
                        raise ValueError(msg.format(func_name))

                    info.pos[0] = pos
            else:  # needs alpha
                try:
                    idx = info.alphas.index(alpha)
                except ValueError:
                    # this is a new alpha value we haven't seen yet
                    info.alphas.append(alpha)
                    info.pos.append(pos)
                    if is_meta:
                        for req in func.needs_results:
                            if callable(req.alpha):
                                req_alpha = req.alpha(alpha)
                            else:
                                req_alpha = req.alpha
                            add_func(req.func, alpha=req_alpha)
                else:
                    # repeated alpha value
                    if pos is not None:
                        if info.pos[idx] is not None:
                            msg = "{} with alpha {} passed more than once"
                            raise ValueError(msg.format(func_name, alpha))
                        info.pos[idx] = pos

    # add functions for each spec
    for i, spec in enumerate(specs):
        func_name, alpha = (spec.split(':', 1) + [None])[:2]
        if alpha is not None:
            alpha = float(alpha)

        try:
            func = func_mapping[func_name]
        except KeyError:
            msg = "'{}' is not a known function type"
            raise ValueError(msg.format(func_name))

        needs_alpha = getattr(func, 'needs_alpha', False)
        if needs_alpha and alpha is None:
            msg = "{} needs alpha but not passed in spec '{}'"
            raise ValueError(msg.format(func_name, spec))
        elif not needs_alpha and alpha is not None:
            msg = "{} doesn't need alpha but is passed in spec '{}'"
            raise ValueError(msg.format(func_name, spec))

        add_func(func, alpha, i)

    # number things that are dependencies only
    meta_counter = itertools.count(-1, step=-1)
    for info in itertools.chain(itervalues(funcs), itervalues(metas)):
        for i, pos in enumerate(info.pos):
            if pos is None:
                info.pos[i] = next(meta_counter)

    # fill in the dependencies for metas
    for func, info in iteritems(metas):
        deps = info.deps
        assert deps == []

        for req in func.needs_results:
            f = req.func
            req_info = (metas if hasattr(f, 'needs_results') else funcs)[f]
            if req.alpha is not None:
                if callable(req.alpha):
                    req_alpha = req.alpha(info.alphas)
                else:
                    req_alpha = req.alpha

                find_alpha = np.vectorize(req_info.alphas.index, otypes=[int])
                pos = np.asarray(req_info.pos)[find_alpha(req_alpha)]
                if np.isscalar(pos):
                    deps.append(pos[()])
                else:
                    deps.extend(pos)
            else:
                pos, = req_info.pos
                deps.append(pos)

    # topological sort of metas
    meta_order = topological_sort(meta_deps)
    metas_ordered = OrderedDict(
        (f, metas[f]) for f in meta_order if hasattr(f, 'needs_results'))

    # replace functions with partials of args
    def replace_func(func, info):
        needs_alpha = getattr(func, 'needs_alpha', False)

        new = None
        if hasattr(func, 'chooser_fn'):
            if needs_alpha:
                new = func.chooser_fn(info.alphas, Ks, dim)
            else:
                new = func.chooser_fn(Ks, dim)
        elif needs_alpha:
            new = partial(func, info.alphas, Ks, dim)
        else:
            new = partial(func, Ks, dim)

        for attr in dir(func):
            if not (attr.startswith('__') or attr.startswith('func_')):
                setattr(new, attr, getattr(func, attr))
        return new

    rep_funcs = dict(
        (replace_func(f, info), info) for f, info in iteritems(funcs))
    rep_metas_ordered = OrderedDict(
        (replace_func(f, info), info) for f, info in iteritems(metas_ordered))

    return rep_funcs, rep_metas_ordered, -next(meta_counter) - 1


def normalize_div_name(name):
    if ':' in name:
        main, alpha = name.split(':')
        return '{}:{}'.format(main, float(alpha))
    return name


################################################################################
### The main dealio

def estimate_divs(features,
                  mask=None,
                  specs=['renyi:.9'],
                  Ks=[3],
                  cores=None,
                  algorithm=None,
                  min_dist=None,
                  status_fn=True, progressbar=None,
                  return_opts=False,
                  **flann_args):
    '''
    Gets the divergences between bags.

    Parameters:
        features: a Features instance containing n bags of features.
        mask (optional): an n x n boolean array indicating whether to
                         estimate each div pair. Any not estimated are returned
                         as nan in the output. Default: estimate all.
        specs: a list of strings of divergence specs. TODO: document
        Ks: a list of K values to estimate
        cores: number of threads to use for estimating in parallel. None uses
               all cores on the machine.
        algorithm: the FLANN algorithm to use. Defaults to kdtree_single when
                   dimensionality is 5 or less, linear otherwise. (These give
                   exact answers; approximate solutions may be significantly
                   faster but require tuning.)
        min_dist: a minimum distance to use in kNN searches. Defaults to the
                  return value of default_min_dist().
        status_fn: a function to print out status messages.
                   None means don't print any; True prints to stderr.
        progressbar: show a progress bar on stderr. Default: (status_fn is True)
        return_opts: return a dictionary of options used as the second value.
        other options: passed along to FLANN for nearest-neighbor searches

    Returns an array of shape (n, n, num_specs, num_Ks), whose (i, j, k, l)
    value is the estimate of D(features[i] || features[j]) with specs[k] using
    Ks[l].
    '''
    # TODO: document how progressbar works
    # TODO: other kinds of callbacks for showing progress bars

    if progressbar is None:
        progressbar = status_fn is True
    status_fn = get_status_fn(status_fn)

    if not isinstance(features, Features):
        raise TypeError("features should be a Features instance")
    n_bags = len(features)
    dim = features.dim

    if mask is None:
        mask = np.ones((n_bags, n_bags), dtype=bool)
    else:
        mask = np.asarray(mask)
        if mask.shape != (n_bags, n_bags):
            raise TypeError("mask should be n x n, not {}".format(mask.shape))
        elif mask.dtype.kind != 'b':
            msg = "mask should be a boolean array, not {}"
            raise TypeError(msg.format(mask.dtype))

    Ks = np.array(np.squeeze(Ks), ndmin=1)
    if Ks.ndim != 1:
        raise TypeError("Ks should be 1-dim, got shape {}".format(Ks.shape))
    if not is_integer_type(Ks):
        raise TypeError("Ks should be of integer type, not {}".format(Ks.dtype))
    if Ks.min() < 1:
        raise ValueError("Ks should be positive; got {}".format(Ks.min()))
    if Ks.max() >= features._n_pts.min():
        msg = "asked for K = {}, but there's a bag with only {} points"
        raise ValueError(msg.format(Ks.max(), features._n_pts.min()))
    max_K = Ks.max()

    funcs, metas, n_meta_only = _parse_specs(specs, Ks, dim)

    if cores is None:
        from multiprocessing import cpu_count
        cores = cpu_count()
    flann_args['cores'] = cores

    if algorithm is None:
        algorithm = pick_flann_algorithm(dim)
    flann_args['algorithm'] = algorithm

    if min_dist is None:
        min_dist = default_min_dist(dim)

    status_fn('kNN processing: K = {} on {!r}'.format(max_K, features))

    status_fn('Building indices...')
    # Build indices for each bag. Do this one-at-a-time for now.
    # TODO: can probably multithread this? If not, can at least do it in
    #       multiprocessing, save the indices to disk, and load them in master.
    #       (Or, patch flann so that indices become pickleable....)
    #       Is that worth it?
<<<<<<< HEAD
    indices = [FLANNIndex(**flann_args) for _ in lazy_range(n_bags)]
=======
    def _make_index(bag):
        idx = FLANN(**flann_args)
        idx.build_index(bag)
        return idx
>>>>>>> 92cd1a18

    pbar = progress() if progressbar else identity
    indices = [_make_index(bag) for bag in pbar(features.features)]
    if progressbar:
        pbar.finish()

    status_fn('\nGetting within-bag distances...')
    # need to throw away the closet neighbor, which will always be self
    # this means that K=1 corresponds to column 1 in the array
    pbar = progress() if progressbar else identity
    rhos = [np.maximum(min_dist, np.sqrt(idx.nn_index(bag, max_K + 1)[1][:, Ks]))
            for bag, idx in izip(features.features, pbar(indices))]
    if progressbar:
        pbar.finish()

    status_fn('\nGetting cross-bag distances and divergences...')
    # If anything needs its transpose also, then we just compute everything
    # with the transpose; we'll nan out the unnecessary bits later.
    # TODO: only compute the things we need transposed...
    real_mask = mask
    if any(req.needs_transpose for f in metas for req in f.needs_results):
        if np.any(mask != mask.T):
            mask = real_mask + real_mask.T

    outputs = _estimate_cross_divs(features, indices, rhos,
                                   mask, funcs, Ks, specs, n_meta_only,
                                   progressbar, cores, min_dist)

    # fill in the meta values
    for meta, info in iteritems(metas):
        required = [outputs[:, :, [i], :] for i in info.deps]
        r = meta(rhos, required)
        if r.ndim == 3:
            r = r[:, :, np.newaxis, :]
        outputs[:, :, info.pos, :] = r

    if n_meta_only:
        outputs = np.ascontiguousarray(outputs[:, :, :-n_meta_only, :])

    if real_mask is not mask:
        outputs[~mask] = np.nan

    return outputs


################################################################################
### Command line interface

def parse_args():
    parser = argparse.ArgumentParser(
        description="Compute divergences and set kernels based on "
                    "KNN statistics.")

    parser.add_argument('input_file',
        help="The input file, an HDF5 file (e.g. .mat with -v7.3).")
    parser.add_argument('--input-format',
        choices=['matlab', 'python'], default='python',
        help="Whether the features file was generated by the matlab code or "
             "the python code; default python.")
    parser.add_argument('--input-var-name', default='features',
        help="The name of the cell array of row-instance data matrices, "
             "if the input file is matlab format.")

    parser.add_argument('output_file', nargs='?',
        help="Name of the output file; default input_file.divs.(mat|h5).")
    parser.add_argument('--output-format',
        choices=['hdf5', 'mat'], default='hdf5',
        help="Output file format; default %(default)s.")

    parser.add_argument('--cores', '--n-proc', type=positive_int, default=None,
        help="Number of processes to use; default is as many as CPU cores.")

    parser.add_argument('--div-funcs', nargs='*',
        default=['hellinger', 'bc', 'linear', 'l2', 'kl',
                 'renyi:.5', 'renyi:.7', 'renyi:.9', 'renyi:.99'],
        help="The divergences to estimate. Default: %(default)s.")

    parser.add_argument('-K', nargs='*', type=positive_int,
        default=[1, 3, 5, 10],
        help="The numbers of nearest neighbors to calculate. "
             "Default: %(default)s.")

    parser.add_argument('--min-dist', type=float, default=None,
        help="Protect against identical points by making sure kNN distances "
             "are always at least this big. Default: the smaller of .01 and "
             "10 ^ (100 / dim).")

    # TODO: nice thing for FLANN nearest-neighbor algorithm selection
    import ast
    parser.add_argument('--flann-args', type=ast.literal_eval, default={},
        help="A dictionary of arguments to FLANN.")

    args = parser.parse_args()
    if args.output_file is None:
        args.output_file = '{}.divs.{}'.format(
            args.input_file, 'mat' if args.output_format == 'mat' else 'h5')

    return args


def main():
    import h5py

    args = parse_args()
    status_fn = get_status_fn(True)

    status_fn('Reading data...')
    if args.input_format == 'matlab':
        with h5py.File(args.input_file, 'r') as f:
            feats = read_cell_array(f, f[args.input_var_name])
            for x in ['cats', 'categories', 'labels']:
                if x in f:
                    cats = np.squeeze(f[x][()])
                    break
            else:
                cats = None
        bags = Features(feats, categories=cats)
    else:
        bags = Features.load(args.input_file)

    if args.min_dist is None:
        args.min_dist = default_min_dist(bags.dim)

    if args.output_format == 'mat':
        confirm_outfile(args.output_file)
    else:
        if not os.path.exists(args.output_file):
            confirm_outfile(args.output_file)
        else:
            check_h5_file_agreement(args.output_file, features=bags, args=args)
            status_fn("Output file already exists, but agrees with args.")

    Ks = np.asarray(args.K)
    if args.min_dist is None:
        args.min_dist = default_min_dist(args.min_dist)

    divs = estimate_divs(
            bags, specs=args.div_funcs, Ks=Ks,
            cores=args.cores,
            min_dist=args.min_dist,
            return_opts=True,
            **args.flann_args)

    status_fn("Outputting results to", args.output_file)

    opts = {
        'specs': args.div_funcs,
        'Ks': args.K,
        'min_dist': args.min_dist,
        'dim': bags.dim,
        'cats': bags.categories,
        'names': bags.names,
        'Ds': divs,
    }

    if args.output_format == 'mat':
        scipy.io.savemat(args.output_file, opts, oned_as='column')
    else:
        add_to_h5_file(args.output_file, opts)

    if np.any(np.isnan(divs)):
        warnings.warn('nan divergence calculated')
    if np.any(np.isinf(divs)):
        warnings.warn('infinite divergence calculated')


################################################################################
### Stuff relating to result files

def _convert_cats(ary):
    ary = np.asarray(ary)

    kind = ary.dtype.kind
    if kind == 'O':
        assert isinstance(ary[0], str_types)
        is_str = True
    elif kind in 'SUa':
        is_str = True
    elif kind in 'fc':
        is_str = False
        as_int = ary.astype(int)
        assert np.all(ary == as_int)
        ary = as_int
    elif kind in 'iub':
        is_str = False
    else:
        raise TypeError

    if is_str:
        import h5py
        ary = np.asarray(ary, h5py.special_dtype(vlen=bytes))
    return ary, is_str


def reconcile_file_order(f, names=None, cats=None, write=False):
    '''
    Checks that the passed names, cats agree with the cache file f. If both have
    names, checks only that; otherwise, checks that they agree as well as
    possible.

    f: an h5py.File
    names: a string array or None
    cats: a string array, an array of integers, or None
    write: if true, add any additional info to the file once they seem the same
    '''
    # TODO: remove support for integer categories

    have_names = names is not None
    have_cats = cats is not None

    if not have_names and not have_cats:
        raise ValueError("reconcile_file_order needs names or cats...")

    if '_meta' in f:
        meta_group = f['_meta']

        have_f_names = 'names' in meta_group
        have_f_cats = 'cats' in meta_group
    else:
        meta_group = None
        have_f_names = have_f_cats = False

    if have_names:
        import h5py
        names = np.asarray(names, dtype=h5py.special_dtype(vlen=bytes))
    if have_f_names:
        f_names = meta_group['names'][()]

    if have_cats:
        cats, cats_is_str = _convert_cats(cats)
    if have_f_cats:
        f_cats, f_cats_is_str = _convert_cats(meta_group['cats'][()])

    # check name agreement, if both sides have it
    if have_names and have_f_names:
        assert np.all(names == f_names)

    # check category agreement
    if have_cats and have_f_cats:
        if cats_is_str and f_cats_is_str:
            assert np.all(cats == f_cats)
        else:
            # at least one, maybe both, are just ints
            # so we only want to check equivalence up to relabelings
            _, cats_relabeled = np.unique(cats, return_inverse=True)
            _, f_cats_relabeled = np.unique(f_cats, return_inverse=True)
            assert np.all(cats_relabeled == f_cats_relabeled)

    # Everything agrees to as much as we can check it.
    # Now it's time to write anything we have that the file doesn't.
    if write:
        if meta_group is None:
            meta_group = f.create_group('meta')
        if have_names and not have_f_names:
            meta_group['names'] = names
        if (have_cats and
                (not have_f_cats or (cats_is_str and not f_cats_is_str))):
            meta_group['cats'] = cats


# TODO: track flann algorithms used here? or just whether they're exact?
def check_h5_settings(f, n, dim, min_dist=None,
                      names=None, cats=None, write=False):
    """
    Checks that the hdf5 div cache file has settings that agree with the
    passed settings. If write, adds them to the file if not present.
    """
    if any(divs.shape == (n, n)
           for div_group in f.values()
           for divs in div_group.values()):
        raise ValueError("existing divs have wronge shape")

    if '_meta' in f:
        meta_group = f['_meta']
        def check(name, value):
            if np.any(meta_group[name][()] != value):
                raise ValueError("attribute '{}' differs in file".format(name))
    elif write:
        meta_group = f.require_group('_meta')
        def check(name, value):
            meta_group[name] = value
    else:
        meta_group = None
        def check(name, value):
            pass

    check('dim', dim)
    check('min_dist', default_min_dist(dim) if min_dist is None else min_dist)

    for x in ['names', 'cats']:
        if meta_group is not None and x in meta_group:
            if meta_group[x].shape != (n,):
                raise ValueError("'{}'' has wrong shape in file".format(x))
    if names is not None or cats is not None:
        reconcile_file_order(f, names=names, cats=cats, write=write)


def add_to_h5_cache(f, div_dict, dim, min_dist, names=None, cats=None):
    """
    Add some divergences to an hdf5 file of divergences.
    Overwrites any matching ones that already exist.

        f: an h5py.File object
        div_dict: dict of (div_func, K) => divs array
    """
    # check shapes all agree for div_dict
    m, n = next(iter(itervalues(div_dict))).shape
    assert m == n
    del m
    assert all(div.shape == (n, n) for div in itervalues(div_dict))

    check_h5_settings(f, n=n,
                      dim=dim, min_dist=min_dist,
                      names=names, cats=cats, write=True)

    for (div_func, K), divs in iteritems(div_dict):
        g = f.require_group(normalize_div_name(div_func))
        name = str(K)
        if name in g:
            del g[name]
        g.create_dataset(name, data=divs)


def add_to_h5_file(filename, data):
    import h5py
    with h5py.File(filename) as f:
        div_dict = dict(
            ((name, K), data['Ds'][:, :, i, j])
            for i, name in enumerate(data['specs'])
            for j, K in enumerate(data['Ks'])
        )

        add_to_h5_cache(f, div_dict,
                        dim=data['dim'], min_dist=data['min_dist'],
                        names=data.get('names', None),
                        cats=data.get('cats', None))


def check_h5_file_agreement(filename, features, args, interactive=True):
    import h5py
    with h5py.File(filename) as f:
        # output file already exists; make sure args agree
        if not f.keys():
            return

        check_h5_settings(f, n=len(features),
                          dim=features.dim, min_dist=args.min_dist,
                          names=features.names, cats=features.categories,
                          write=False)

        # any overlap with stuff we've already calculated?
        div_funcs = strict_map(normalize_div_name, args.div_funcs)
        overlap = [(div_func, k)
                   for div_func in div_funcs if div_func in f
                   for k in args.K if str(k) in f[div_func]]
        if overlap:
            if not interactive:
                raise ValueError("hdf5 conflict: {}".format(overlap))

            msg = '\n'.join(
                ["WARNING: the following divs will be overwritten:"] +
                ['\t{:12} k = {}'.format(df, ', '.join(str(k) for d, k in d_ks))
                 for df, d_ks in itertools.groupby(overlap, itemgetter(0))] +
                ['Proceed? [yN] '])
            resp = raw_input(msg)
            if not resp.startswith('y'):
                sys.exit("Aborting.")


################################################################################
if __name__ == '__main__':
    main()<|MERGE_RESOLUTION|>--- conflicted
+++ resolved
@@ -670,14 +670,10 @@
     #       multiprocessing, save the indices to disk, and load them in master.
     #       (Or, patch flann so that indices become pickleable....)
     #       Is that worth it?
-<<<<<<< HEAD
-    indices = [FLANNIndex(**flann_args) for _ in lazy_range(n_bags)]
-=======
     def _make_index(bag):
-        idx = FLANN(**flann_args)
+        idx = FLANNIndex(**flann_args)
         idx.build_index(bag)
         return idx
->>>>>>> 92cd1a18
 
     pbar = progress() if progressbar else identity
     indices = [_make_index(bag) for bag in pbar(features.features)]
